--- conflicted
+++ resolved
@@ -242,15 +242,10 @@
     #arch, saf_spec=loadSparseloopArchitecture(args.in_yaml)
 
     print("\nComputing bindings.")
-<<<<<<< HEAD
+
     data_space_dict_list, prob_coeff_list, prob_instance_rank_sizes, prob_instance_densities=sl_config.data_space_dict_list_from_sl_prob(prob)    
     fmt_iface_bindings, pgens, buffer_loop_binding, loop_to_iface_map=sl_config.bind_format_iface(arch, mapping, prob, sparseopts)
     skip_bindings=sl_config.bind_action_optimization(arch, mapping, prob, sparseopts, fmt_iface_bindings, loop_to_iface_map)
-    print("- Saving to",args.binding_out)
-    with open(args.binding_out, 'w') as fp:
-=======
-    fmt_iface_bindings=sl_config.bind_format_iface(arch, mapping, prob, sparseopts)
-
     bind_out_path=args.binding_out
     topo_out_path=args.topology_out
 
@@ -260,42 +255,26 @@
 
     print("- Saving to",bind_out_path)
     with open(bind_out_path, 'w') as fp:
->>>>>>> f5904d4a
         yaml.dump(fmt_iface_bindings,fp, default_flow_style=False)
 
     print("\nRealizing microarchitecture with topological holes, based on bindings.\n")
     taxo_arch=topology_with_holes_from_bindings(arch, fmt_iface_bindings, skip_bindings, data_space_dict_list)
 
     print("Performing arch inference...")
-<<<<<<< HEAD
-
-    ''' rules_engine = RulesEngine(['saftaxolib/base_ruleset', \
-                                'saftaxolib/primitive_md_parser_ruleset', \
-                                'saftaxolib/format_uarch_ruleset', \
-                                'saftaxolib/skipping_uarch_ruleset']) '''
-
-    rules_engine = RulesEngine(['saftaxolib/base_ruleset', \
-                                'saftaxolib/primitive_md_parser_ruleset', \
-                                'saftaxolib/format_uarch_ruleset'])
-
-=======
-    rules_engine = RulesEngine([args.saftaxolib+'base_ruleset',args.saftaxolib+'primitive_md_parser_ruleset',args.saftaxolib+'format_uarch_ruleset'])
->>>>>>> f5904d4a
+
+    rules_engine = RulesEngine([args.saftaxolib+'base_ruleset', \
+                                args.saftaxolib+'primitive_md_parser_ruleset', \
+                                args.saftaxolib+'format_uarch_ruleset'])
+                                #args.saftaxolib+'skipping_uarch_ruleset'])
+
     rules_engine.preloadRules()
     result=rules_engine.run(taxo_arch)
 
     outcome=result[0]
     if outcome:
         print("SUCCESS")
-<<<<<<< HEAD
-=======
         print("Saving to",topo_out_path,"...")
         inferred_arch=result[-1][-1]
         inferred_arch.dump(topo_out_path)
->>>>>>> f5904d4a
     else:
-        print("FAILURE")
-
-    print("Saving to",args.topology_out,"...")
-    inferred_arch=result[-1][-1]
-    inferred_arch.dump(args.topology_out)+        print("FAILURE")